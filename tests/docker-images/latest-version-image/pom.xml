<!--

    Licensed to the Apache Software Foundation (ASF) under one
    or more contributor license agreements.  See the NOTICE file
    distributed with this work for additional information
    regarding copyright ownership.  The ASF licenses this file
    to you under the Apache License, Version 2.0 (the
    "License"); you may not use this file except in compliance
    with the License.  You may obtain a copy of the License at

      http://www.apache.org/licenses/LICENSE-2.0

    Unless required by applicable law or agreed to in writing,
    software distributed under the License is distributed on an
    "AS IS" BASIS, WITHOUT WARRANTIES OR CONDITIONS OF ANY
    KIND, either express or implied.  See the License for the
    specific language governing permissions and limitations
    under the License.

-->
<project xmlns="http://maven.apache.org/POM/4.0.0" xmlns:xsi="http://www.w3.org/2001/XMLSchema-instance"
         xsi:schemaLocation="http://maven.apache.org/POM/4.0.0 http://maven.apache.org/xsd/maven-4.0.0.xsd">
    <parent>
        <groupId>org.apache.pulsar.tests</groupId>
        <artifactId>docker-images</artifactId>
        <version>2.4.0-SNAPSHOT</version>
    </parent>
    <modelVersion>4.0.0</modelVersion>
    <groupId>org.apache.pulsar.tests</groupId>
    <artifactId>latest-version-image</artifactId>
    <name>Apache Pulsar :: Tests :: Docker Images :: Latest Version Testing</name>
    <packaging>pom</packaging>

<<<<<<< HEAD
    <profiles>
        <profile>
            <id>docker</id>
            <activation>
                <property>
                    <name>integrationTests</name>
                </property>
            </activation>
            <dependencies>
                <dependency>
                    <groupId>org.apache.pulsar.tests</groupId>
                    <artifactId>java-test-functions</artifactId>
                    <version>${project.parent.version}</version>
                </dependency>
                <dependency>
                    <groupId>org.apache.pulsar</groupId>
                    <artifactId>pulsar-all-docker-image</artifactId>
                    <version>${project.parent.version}</version>
                    <classifier>docker-info</classifier>
                </dependency>
            </dependencies>
            <build>
                <plugins>
                    <plugin>
                        <groupId>org.codehaus.mojo</groupId>
                        <artifactId>exec-maven-plugin</artifactId>
                        <version>${exec-maven-plugin.version}</version>
                        <executions>
                            <execution>
                                <id>build-deb</id>
                                <phase>compile</phase>
                                <goals>
                                    <goal>exec</goal>
                                </goals>
                                <configuration>
                                    <workingDirectory>${project.basedir}/target</workingDirectory>
                                    <executable>
                                        ${project.basedir}/../../../pulsar-client-cpp/pkg/deb/docker-build-deb.sh
                                    </executable>
                                </configuration>
                            </execution>
                            <execution>
                                <id>build-pulsar-go-schema</id>
                                <phase>compile</phase>
                                <goals>
                                    <goal>exec</goal>
                                </goals>
                                <configuration>
                                    <workingDirectory>${project.basedir}/go-test-schema</workingDirectory>
                                    <executable>${project.basedir}/go-test-schema/docker_build_go_schema_test.sh
                                    </executable>
                                </configuration>
                            </execution>
                        </executions>
                    </plugin>
                    <plugin>
                        <groupId>com.spotify</groupId>
                        <artifactId>dockerfile-maven-plugin</artifactId>
                        <version>${dockerfile-maven.version}</version>
                        <executions>
                            <execution>
                                <id>default</id>
                                <phase>package</phase>
                                <goals>
                                    <goal>build</goal>
                                </goals>
                            </execution>
                            <execution>
                                <id>add-latest-tag</id>
                                <phase>package</phase>
                                <goals>
                                    <goal>tag</goal>
                                </goals>
                                <configuration>
                                    <repository>${docker.organization}/pulsar-test-latest-version</repository>
                                    <tag>latest</tag>
                                </configuration>
                            </execution>
                        </executions>
                        <configuration>
                            <repository>${docker.organization}/pulsar-test-latest-version</repository>
                            <tag>${project.version}</tag>
                            <pullNewerImage>false</pullNewerImage>
                            <noCache>true</noCache>
                        </configuration>
                    </plugin>
                </plugins>
            </build>
        </profile>
    </profiles>
=======
  <profiles>
    <profile>
      <id>docker</id>
      <activation>
        <property>
          <name>integrationTests</name>
        </property>
      </activation>
      <dependencies>
        <dependency>
          <groupId>org.apache.pulsar.tests</groupId>
          <artifactId>java-test-functions</artifactId>
          <version>${project.parent.version}</version>
        </dependency>
        <dependency>
          <groupId>org.apache.pulsar</groupId>
          <artifactId>pulsar-all-docker-image</artifactId>
          <version>${project.parent.version}</version>
          <classifier>docker-info</classifier>
        </dependency>
      </dependencies>
      <build>
        <plugins>
          <plugin>
            <groupId>org.codehaus.mojo</groupId>
            <artifactId>exec-maven-plugin</artifactId>
            <version>${exec-maven-plugin.version}</version>
            <executions>
              <execution>
                <id>build-deb</id>
                <phase>compile</phase>
                <goals>
                  <goal>exec</goal>
                </goals>
                <configuration>
                  <workingDirectory>${project.basedir}/target</workingDirectory>
                  <executable>${project.basedir}/../../../pulsar-client-cpp/pkg/deb/docker-build-deb.sh</executable>
                </configuration>
              </execution>
              <execution>
                <id>build-pulsar-go-schema</id>
                <phase>compile</phase>
                <goals>
                  <goal>exec</goal>
                </goals>
                <configuration>
                  <workingDirectory>${project.basedir}/go-test-schema</workingDirectory>
                  <executable>${project.basedir}/go-test-schema/docker_build_go_schema_test.sh</executable>
                </configuration>
              </execution>
            </executions>
          </plugin>
          <plugin>
            <groupId>com.spotify</groupId>
            <artifactId>dockerfile-maven-plugin</artifactId>
            <version>${dockerfile-maven.version}</version>
            <executions>
              <execution>
                <id>default</id>
                <phase>package</phase>
                <goals>
                  <goal>build</goal>
                </goals>
              </execution>
              <execution>
                <id>add-latest-tag</id>
                <phase>package</phase>
                <goals>
                  <goal>tag</goal>
                </goals>
                <configuration>
                  <repository>${docker.organization}/pulsar-test-latest-version</repository>
                  <tag>latest</tag>
                </configuration>
              </execution>
            </executions>
            <configuration>
              <repository>${docker.organization}/pulsar-test-latest-version</repository>
              <tag>${project.version}</tag>
              <pullNewerImage>false</pullNewerImage>
              <noCache>true</noCache>
            </configuration>
          </plugin>
        </plugins>
      </build>
    </profile>
  </profiles>
>>>>>>> a9f908f6
</project><|MERGE_RESOLUTION|>--- conflicted
+++ resolved
@@ -31,7 +31,6 @@
     <name>Apache Pulsar :: Tests :: Docker Images :: Latest Version Testing</name>
     <packaging>pom</packaging>
 
-<<<<<<< HEAD
     <profiles>
         <profile>
             <id>docker</id>
@@ -68,9 +67,7 @@
                                 </goals>
                                 <configuration>
                                     <workingDirectory>${project.basedir}/target</workingDirectory>
-                                    <executable>
-                                        ${project.basedir}/../../../pulsar-client-cpp/pkg/deb/docker-build-deb.sh
-                                    </executable>
+                                    <executable>${project.basedir}/../../../pulsar-client-cpp/pkg/deb/docker-build-deb.sh</executable>
                                 </configuration>
                             </execution>
                             <execution>
@@ -81,8 +78,7 @@
                                 </goals>
                                 <configuration>
                                     <workingDirectory>${project.basedir}/go-test-schema</workingDirectory>
-                                    <executable>${project.basedir}/go-test-schema/docker_build_go_schema_test.sh
-                                    </executable>
+                                    <executable>${project.basedir}/go-test-schema/docker_build_go_schema_test.sh</executable>
                                 </configuration>
                             </execution>
                         </executions>
@@ -122,93 +118,4 @@
             </build>
         </profile>
     </profiles>
-=======
-  <profiles>
-    <profile>
-      <id>docker</id>
-      <activation>
-        <property>
-          <name>integrationTests</name>
-        </property>
-      </activation>
-      <dependencies>
-        <dependency>
-          <groupId>org.apache.pulsar.tests</groupId>
-          <artifactId>java-test-functions</artifactId>
-          <version>${project.parent.version}</version>
-        </dependency>
-        <dependency>
-          <groupId>org.apache.pulsar</groupId>
-          <artifactId>pulsar-all-docker-image</artifactId>
-          <version>${project.parent.version}</version>
-          <classifier>docker-info</classifier>
-        </dependency>
-      </dependencies>
-      <build>
-        <plugins>
-          <plugin>
-            <groupId>org.codehaus.mojo</groupId>
-            <artifactId>exec-maven-plugin</artifactId>
-            <version>${exec-maven-plugin.version}</version>
-            <executions>
-              <execution>
-                <id>build-deb</id>
-                <phase>compile</phase>
-                <goals>
-                  <goal>exec</goal>
-                </goals>
-                <configuration>
-                  <workingDirectory>${project.basedir}/target</workingDirectory>
-                  <executable>${project.basedir}/../../../pulsar-client-cpp/pkg/deb/docker-build-deb.sh</executable>
-                </configuration>
-              </execution>
-              <execution>
-                <id>build-pulsar-go-schema</id>
-                <phase>compile</phase>
-                <goals>
-                  <goal>exec</goal>
-                </goals>
-                <configuration>
-                  <workingDirectory>${project.basedir}/go-test-schema</workingDirectory>
-                  <executable>${project.basedir}/go-test-schema/docker_build_go_schema_test.sh</executable>
-                </configuration>
-              </execution>
-            </executions>
-          </plugin>
-          <plugin>
-            <groupId>com.spotify</groupId>
-            <artifactId>dockerfile-maven-plugin</artifactId>
-            <version>${dockerfile-maven.version}</version>
-            <executions>
-              <execution>
-                <id>default</id>
-                <phase>package</phase>
-                <goals>
-                  <goal>build</goal>
-                </goals>
-              </execution>
-              <execution>
-                <id>add-latest-tag</id>
-                <phase>package</phase>
-                <goals>
-                  <goal>tag</goal>
-                </goals>
-                <configuration>
-                  <repository>${docker.organization}/pulsar-test-latest-version</repository>
-                  <tag>latest</tag>
-                </configuration>
-              </execution>
-            </executions>
-            <configuration>
-              <repository>${docker.organization}/pulsar-test-latest-version</repository>
-              <tag>${project.version}</tag>
-              <pullNewerImage>false</pullNewerImage>
-              <noCache>true</noCache>
-            </configuration>
-          </plugin>
-        </plugins>
-      </build>
-    </profile>
-  </profiles>
->>>>>>> a9f908f6
 </project>